--- conflicted
+++ resolved
@@ -4692,11 +4692,7 @@
 of mail upon another</hi>]. (TA.) And <foreign lang="ar">ظاهر عَلَيْهِ</foreign>
 <foreign lang="ar">جِلَالًا</foreign> means <hi rend="ital">He threw upon him</hi> (i. e. a horse)
 <hi rend="ital">housings</hi> or <hi rend="ital">coverings</hi> [<hi rend="ital">one over another</hi>]. (TA
-<<<<<<< HEAD
 in art. <foreign lang="ar">حنذ</foreign>.)  
-=======
-in art. <foreign lang="ar">حنذ</foreign>.) ＝   
->>>>>>> 29ff08eb
     <milestone unit="sense" n="1"/>-A2-  <foreign lang="ar">ظاهر مِنِ ٱمْرَأَتِهِ</foreign>, (S, Mgh, O,
 Msb, K,) inf. n. <foreign lang="ar">ظِهَارٌ</foreign> (S, Mgh, Msb, K) and
 <foreign lang="ar">مُظَاهَرَةٌ</foreign>; (JK, TA;) and <foreign lang="ar">مِنْهَا</foreign> ↓ <orth type="arrow" lang="ar">تظاهر</orth>, (A, Mgh,
@@ -4752,11 +4748,7 @@
 what is found in the “ Kitáb el-Abniyeh ” of
 IKtt, in which the <foreign lang="ar">ى</foreign> in <foreign lang="ar">أَعْلَيْتُ</foreign> has been marked
 as correct, and in the L [as well as in the S].
-<<<<<<< HEAD
 (TA.)  
-=======
-(TA.) ＝   
->>>>>>> 29ff08eb
     <milestone unit="sense" n="1"/>-A2-  <foreign lang="ar">اظهرهُ ٱللّٰهُ عَلَى عَدُوِّهِ</foreign> means <hi rend="ital">God made
 him to overcome, conquer, subdue, overpower,
 master, gain the victory over,</hi> or <hi rend="ital">prevail over, his
